# Quick Start Guide

Welcome to Stelvio! 

Thank you for trying it! 

While it's still in early development (alpha), I hope this guide shows how much it simplifies AWS infrastructure for Python developers.

In this guide, we'll go through the basics so you can see how Stelvio makes AWS easy. 


## Prerequisites

Before we begin, you'll need:

- Python 3.12 or newer installed
- An AWS account where you can deploy infrastructure
- AWS credentials configured (via AWS CLI or environment variables)
- Basic familiarity with Python and AWS concepts

## Setting up a project

### 1. AWS Credentials

First, make sure you have an AWS account with programmatic access and rights to deploy infrastructure.

You can configure credentials in several ways:

**Option 1: AWS CLI profiles**

```bash
aws configure --profile YOUR_PROFILE_NAME
```

Then either specify the profile name during `stlv init` or use:

```bash
export AWS_PROFILE=YOUR_PROFILE_NAME
```

**Option 2: Environment variables**

```bash
export AWS_ACCESS_KEY_ID="<YOUR_ACCESS_KEY_ID>"
export AWS_SECRET_ACCESS_KEY="<YOUR_SECRET_ACCESS_KEY>"
```

If using environment variables (Option 2), just press Enter when `stlv init` asks for profile name.

### 2. Create Project

If you can use `uv` but you can use anything.

=== "uv"

    ```bash
    # Create a new project
<<<<<<< HEAD
    uv init my-todo-api && cd my-todo-api
=======
    uv init stelvio-app && cd stelvio-app
>>>>>>> d5920280
    
    # Install Stelvio
    uv add stelvio
    
    # Initialize Stelvio project
    uv run stlv init
    ```

=== "poetry"

    ```bash
    # Create a new project
<<<<<<< HEAD
    poetry new my-todo-api && cd my-todo-api
=======
    poetry new stelvio-app && cd stelvio-app
>>>>>>> d5920280
    
    # Install Stelvio
    poetry add stelvio
    
    # Initialize Stelvio project
    poetry run stlv init
    ```

=== "pip"

    ```bash
    # Create a new project
<<<<<<< HEAD
    mkdir my-todo-api && cd my-todo-api
=======
    mkdir stelvio-app && cd stelvio-app
>>>>>>> d5920280
    python -m venv .venv && source .venv/bin/activate
    
    # Install Stelvio
    pip install stelvio
    
    # Initialize Stelvio project
    stlv init
    ```
<<<<<<< HEAD

The `stlv init` command will:

- Ask for your AWS profile name (or press Enter to use default credentials)
- Ask for your AWS region
- Create `stlv_app.py` with your project configuration 

=======

The `stlv init` command will create `stlv_app.py` with your project configuration. 

>>>>>>> d5920280
## Simple project using Stelvio

### Project structure

For this quickstart guide, we'll keep things simple and put our infrastructure 
definitions in the main `stlv_app.py` file so our project structure will look 
like this:

```
my-todo-api/
├── stlv_app.py      # Infrastructure configuration
└── functions/       # Lambda functions
    └── todos.py     # Our function code
```

??? note "Project structure" 
    In Stelvio, you have complete flexibility in 
    [how you organize your project](../guides/project-structure.md) and where your infrastructure files 
    are located.

Open `stlv_app.py`, it will look like this:

```python title="stlv_app.py"
from stelvio.app import StelvioApp
from stelvio.config import StelvioAppConfig, AwsConfig

<<<<<<< HEAD
app = StelvioApp("my-todo-api")
=======
app = StelvioApp("stelvio-app")
>>>>>>> d5920280

@app.config
def configuration(env: str) -> StelvioAppConfig:
    return StelvioAppConfig(
        aws=AwsConfig(
            region="us-east-1",
            profile="your-profile",  # or None if using env vars
        ),
    )

@app.run
def run() -> None:
    # Create your infra here
    pass
```

### Define our infrastructure

We need to put our infrastructure definitions inside the `@app.run` function.

Let's create a simple API to create and list todos.

First, let's add the imports we need at the top of the file:

```python title="stlv_app.py" hl_lines="3 4"
from stelvio.app import StelvioApp
from stelvio.config import StelvioAppConfig, AwsConfig
from stelvio.aws.dynamo_db import AttributeType, DynamoTable
from stelvio.aws.api_gateway import Api
```

Now let's update our `@app.run` function to create a DynamoDB table:

```python title="stlv_app.py" hl_lines="3-11"
@app.run
def run() -> None:
    table = DynamoTable(
        name="todos",
        fields={
            "username": AttributeType.STRING,
            "created": AttributeType.STRING,
        },
        partition_key="username",
        sort_key='created'
    )
```

The above will create a 
[DynamoDB table](https://docs.aws.amazon.com/amazondynamodb/latest/developerguide/WorkingWithTables.Basics.html) 
with partition key `username`, sort key `created` and billing mode `PAY_PER_REQUEST`.

Now let's add an API and routes to the same function:

```python title="stlv_app.py" hl_lines="13-16"
@app.run
def run() -> None:
    table = DynamoTable(
        name="todos",
        fields={
            "username": AttributeType.STRING,
            "created": AttributeType.STRING,
        },
        partition_key="username",
        sort_key='created'
    )
    
    api = Api("todo-api")
    api.route("POST", "/todos", handler="functions/todos.post", links=[table])
    api.route("GET", "/todos/{username}", handler="functions/todos.get")
```

The above will create:

- An API Gateway REST API
- API resources (e.g., `/todos`, `/todos/{username}`)
- API methods (GET and POST)
- A Lambda function with code from `functions/todos.py` file with:
  - properly configured env vars containing table name and arn
  - generated routing code to properly route requests to proper functions
- lambda integration between methods and lambda 
- IAM (roles, policies, etc.) 
- stage
- deployment
- log groups

So our complete `stlv_app.py` now looks like this:

```python title="stlv_app.py"
from stelvio.app import StelvioApp
from stelvio.config import StelvioAppConfig, AwsConfig
from stelvio.aws.dynamo_db import AttributeType, DynamoTable
from stelvio.aws.api_gateway import Api
<<<<<<< HEAD

app = StelvioApp("my-todo-api")

=======

app = StelvioApp("stelvio-app")

>>>>>>> d5920280
@app.config
def configuration(env: str) -> StelvioAppConfig:
    return StelvioAppConfig(
        aws=AwsConfig(
            region="us-east-1",
            profile="your-profile",  # or None if using env vars
        ),
    )

@app.run
def run() -> None:
    table = DynamoTable(
        name="todos",
        fields={
            "username": AttributeType.STRING,
            "created": AttributeType.STRING,
        },
        partition_key="username",
        sort_key='created'
    )
    
    api = Api("todo-api")
    api.route("POST", "/todos", handler="functions/todos.post", links=[table])
    api.route("GET", "/todos/{username}", handler="functions/todos.get")
```

### Lambda code

Now we can write code for our `functions/todos.py`:

```python title="functions/todos.py" 
import json
from datetime import datetime

import boto3
from boto3.dynamodb.conditions import Key

from stlv_resources import Resources

dynamodb = boto3.resource('dynamodb')
table = dynamodb.Table(Resources.todos.table_name)


def post(event, context):
    # Parse the request body
    body = json.loads(event.get('body', '{}'))

    # Create item
    item = {
        'username': body.get('username'),
        'created': datetime.utcnow().isoformat(),
        'title': body.get('title'),
        'done': False
    }
    # Save to DynamoDB
    table.put_item(Item=item)
    return {
        'statusCode': 201,
        'body': json.dumps(item)
    }

def get(event, context):
    # Get username from query parameters
    username = event.get('pathParameters', {}).get('username')

    # Query DynamoDB
    response = table.query(
        KeyConditionExpression=Key('username').eq(username)
    )

    return {
        'statusCode': 200,
        'body': json.dumps({
            'todos': response['Items']
        })
    }
```


### Preview our infrastructure
<<<<<<< HEAD

Now we're ready to deploy. First let's create our `functions/todos.py` file, then preview what will be created.

Create the `functions` directory and `todos.py` file with the Lambda code shown above.

Now let's preview what will be deployed:

=== "uv"
    ```bash
    uv run stlv diff
    ```

=== "poetry"
    ```bash
    poetry run stlv diff
    ```

=== "pip"
    ```bash
    stlv diff
    ```

It will show a nice preview like this:
```bash
Previewing update (dev):
     Type                             Name                                                Plan       Info
 +   pulumi:pulumi:Stack              stelvio-app-dev                                            create     5 messages
 +   ├─ aws:apigateway:RestApi        todos-api                                           create     
 +   ├─ aws:dynamodb:Table            todos                                               create     
 +   ├─ aws:iam:Role                  api-gateway-role                                    create     
 +   ├─ aws:apigateway:Deployment     todos-api-deployment                                create     
 +   ├─ aws:apigateway:Resource       resource-todos                                      create     
 +   ├─ aws:iam:RolePolicyAttachment  api-gateway-role-logs-policy-attachment             create     
 +   ├─ aws:apigateway:Account        api-gateway-account                                 create     
 +   ├─ aws:iam:Role                  functions-todos-Role                                create     
 +   ├─ aws:iam:Policy                functions-todos-Policy                              create     
 +   ├─ aws:apigateway:Integration    integration-POST-/todos                             create     
 +   ├─ aws:apigateway:Integration    integration-GET-/todos/{username}                   create     
 +   ├─ aws:apigateway:Resource       resource-todos-username                             create     
 +   ├─ aws:lambda:Function           functions-todos                                     create     
 +   ├─ aws:iam:RolePolicyAttachment  functions-todos-DefaultRolePolicyAttachment         create     
 +   ├─ aws:iam:RolePolicyAttachment  functions-todos-BasicExecutionRolePolicyAttachment  create     
 +   ├─ aws:apigateway:Method         method-POST-todos                                   create     
 +   ├─ aws:apigateway:Method         method-GET-todos-username                           create     
 +   ├─ aws:lambda:Permission         todos-api-functions-todos-policy-statement          create     
 +   └─ aws:apigateway:Stage          todos-api-v1                                        create     

Diagnostics:
  pulumi:pulumi:Stack (stelvio-app-dev):
    todos
    todos-api
    todos
    todos-api
    functions-todos
=======

Now we're ready to deploy. First let's create our `functions/todos.py` file, then preview what will be created.

Create the `functions` directory and `todos.py` file with the Lambda code shown above.
>>>>>>> d5920280

Now let's preview what will be deployed:

=== "uv"
    ```bash
    uv run stlv diff
    ```

=== "poetry"
    ```bash
    poetry run stlv diff
    ```

=== "pip"
    ```bash
    stlv diff
    ```

It will show a  preview like this:
```bash
Diff for stelvio-app → michal

+ to create  stelvio-app-michal-todos → aws:dynamodb/table:Table
+ to create  stelvio-app-michal-todos-api → aws:apigateway/restApi:RestApi
+ to create  stelvio-app-michal-todos-api-functions-todos-policy → aws:iam/policy:Policy
+ to create  stelvio-app-michal-todos-api-functions-todos-role → aws:iam/role:Role
+ to create  stelvio-app-michal-resource-todos → aws:apigateway/resource:Resource
+ to create  stelvio-app-michal-todos-api-functions-todos-basic-execution-role-policy-attachment → aws:iam/rolePolicyAttachment:RolePolicyAttachment
+ to create  stelvio-app-michal-method-POST-todos → aws:apigateway/method:Method
+ to create  stelvio-app-michal-resource-todos-username → aws:apigateway/resource:Resource
+ to create  stelvio-app-michal-todos-api-functions-todos-default-role-policy-attachment → aws:iam/rolePolicyAttachment:RolePolicyAttachment
+ to create  stelvio-app-michal-method-GET-todos-username → aws:apigateway/method:Method
+ to create  stelvio-app-michal-todos-api-functions-todos → aws:lambda/function:Function
+ to create  stelvio-app-michal-integration-POST-todos → aws:apigateway/integration:Integration
+ to create  stelvio-app-michal-integration-GET-todos-username → aws:apigateway/integration:Integration
+ to create  stelvio-app-michal-todos-api-functions-todos-permission → aws:lambda/permission:Permission
+ to create  stelvio-app-michal-todos-api-deployment → aws:apigateway/deployment:Deployment
+ to create  stelvio-app-michal-todos-api-v1 → aws:apigateway/stage:Stage

✓ Analyzed in 11s
  16 to create
```

It shows you all resources that will be created. 

_But it has one side effect_ - when you run preview or deploy Stelvio will create `stlv_resources.py` which contains type safe 
definitions of our lambda environment variables which we an use in our lambda code. 

You can see it above in our lambda code:
```python
from stlv_resources import Resources # <--- importing Resources class from stlv_resources.py
...
table = dynamodb.Table(Resources.todos.table_name) ## <--- getting our table's name
```
### Deploy

Now let's deploy our infrastructure:
<<<<<<< HEAD

=== "uv"
    ```bash
    uv run stlv deploy
    ```

=== "poetry"
    ```bash
    poetry run stlv deploy
    ```

=== "pip"
    ```bash
    stlv deploy
    ```

Stelvio will create all your infrastructure with real-time progress indicators.

When deployment finishes, you'll see the outputs:
```bash
Outputs:
    dynamo_todos_arn                : "arn:aws:dynamodb:us-east-1:482403859050:table/todos-4442577"
    invoke_url_for_restapi_todos-api: "https://somerandomstring.execute-api.us-east-1.amazonaws.com/v1"
    lambda_functions-todos_arn      : "arn:aws:lambda:us-east-1:482403859050:function:functions-todos-fbe96ae"
    restapi_todos-api_arn           : "arn:aws:apigateway:us-east-1::/restapis/en4kl5pn23"
=======

=== "uv"
    ```bash
    uv run stlv deploy
    ```

=== "poetry"
    ```bash
    poetry run stlv deploy
    ```

=== "pip"
    ```bash
    stlv deploy
    ```
>>>>>>> d5920280

Stelvio will create all your infrastructure with real-time progress indicators.

When deployment finishes, you'll see the outputs at the bottom:
```bash
Outputs:
    api_todos-api_arn                           : "arn:aws:apigateway:us-east-1::/restapis/sj7123u57a"
    api_todos-api_id                            : "sj7123u57a"
    api_todos-api_invoke_url                    : "https://sj76upu57a.execute-api.us-east-1.amazonaws.com/v1"
    api_todos-api_stage_name                    : "v1"
    dynamotable_todos_arn                       : "arn:aws:dynamodb:us-east-1:482403851234:table/stelvio-app-michal-todos-e7f5dde"
    dynamotable_todos_name                      : "stelvio-app-michal-todos-e7f5dde"
    function_todos-api-functions-todos_arn      : "arn:aws:lambda:us-east-1:482403851234:function:stelvio-app-michal-todos-api-functions-todos-
05be00c"
    function_todos-api-functions-todos_name     : "stelvio-app-michal-todos-api-functions-todos-05be00c"
    function_todos-api-functions-todos_role_arn : "arn:aws:iam::482403851234:role/stelvio-app-michal-todos-api-functions-todos-role-209d476"
    function_todos-api-functions-todos_role_name: "stelvio-app-michal-todos-api-functions-todos-role-209d476"

✓ Deployed in 40s
  16 created
```

<<<<<<< HEAD
In the outputs, look for `invoke_url_for_restapi_todos-api` - this contains the URL of your todos API.
Copy this URL to test your API.

!!! note "Environment Management"
=======
In the outputs, look for `api_todos-api_invoke_url` - this contains the URL of your todos API.
Copy this URL to test your API.

!!! note "Environments"
>>>>>>> d5920280
    By default, Stelvio deployed to your personal environment (using your username). All resources are automatically prefixed with your app name and environment, so you can safely deploy multiple projects and environments without naming conflicts.

## Testing Your API

We'll use curl to create a todo item:

```bash
curl -X POST https://YOUR_API_URL/todos/ \
  -d '{"username": "john",  "title": "Buy milk"}'
```

And now we can list todos:

```bash
curl https://YOUR_API_URL/todos/john
```

### Understanding What We've Built

Let's take a moment to appreciate what we've accomplished with just a few commands:

- **Set up a complete project** with `stlv init`
- **Created a database** (DynamoDB table)
- **Built serverless functions** (AWS Lambda)
- **Deployed a REST API** (API Gateway)
- **Deployed everything to AWS** with `stlv deploy`

Most importantly, we did this while writing clean, maintainable Python code. No YAML files, no complex setup, no clicking through AWS consoles, and no infrastructure expertise required.

Stelvio handled all the complex AWS configuration automatically - IAM roles, permissions, networking, environment variables, and more.

That's it for this quickstart! We hope Stelvio makes your AWS development much simpler. Try building something and let us know your feedback on GitHub or michal@stelvio.dev


## Next Steps

<<<<<<< HEAD
- [Using Stelvio CLI](../guides/using-cli.md) - Learn all CLI commands and environment management
=======
- [Using Stelvio CLI](../guides/using-cli.md) - Learn all CLI commands
>>>>>>> d5920280
- [Working with Lambda Functions](../guides/lambda.md) - Learn more about how to work with Lambda functions
- [Working with API Gateway](../guides/api-gateway.md) - Learn how to create APIs
- [Working with DynamoDB](../guides/dynamo-db.md) - Learn how to create DynamoDB tables
- [Linking](../guides/linking.md) - Learn how linking automates IAM, permissions, envars and more
- [Project Structure](../guides/project-structure.md) - Discover patterns for organizing your Stelvio applications<|MERGE_RESOLUTION|>--- conflicted
+++ resolved
@@ -55,11 +55,7 @@
 
     ```bash
     # Create a new project
-<<<<<<< HEAD
-    uv init my-todo-api && cd my-todo-api
-=======
     uv init stelvio-app && cd stelvio-app
->>>>>>> d5920280
     
     # Install Stelvio
     uv add stelvio
@@ -72,11 +68,7 @@
 
     ```bash
     # Create a new project
-<<<<<<< HEAD
-    poetry new my-todo-api && cd my-todo-api
-=======
     poetry new stelvio-app && cd stelvio-app
->>>>>>> d5920280
     
     # Install Stelvio
     poetry add stelvio
@@ -89,11 +81,7 @@
 
     ```bash
     # Create a new project
-<<<<<<< HEAD
-    mkdir my-todo-api && cd my-todo-api
-=======
     mkdir stelvio-app && cd stelvio-app
->>>>>>> d5920280
     python -m venv .venv && source .venv/bin/activate
     
     # Install Stelvio
@@ -102,19 +90,9 @@
     # Initialize Stelvio project
     stlv init
     ```
-<<<<<<< HEAD
-
-The `stlv init` command will:
-
-- Ask for your AWS profile name (or press Enter to use default credentials)
-- Ask for your AWS region
-- Create `stlv_app.py` with your project configuration 
-
-=======
 
 The `stlv init` command will create `stlv_app.py` with your project configuration. 
 
->>>>>>> d5920280
 ## Simple project using Stelvio
 
 ### Project structure
@@ -141,11 +119,7 @@
 from stelvio.app import StelvioApp
 from stelvio.config import StelvioAppConfig, AwsConfig
 
-<<<<<<< HEAD
-app = StelvioApp("my-todo-api")
-=======
 app = StelvioApp("stelvio-app")
->>>>>>> d5920280
 
 @app.config
 def configuration(env: str) -> StelvioAppConfig:
@@ -238,15 +212,9 @@
 from stelvio.config import StelvioAppConfig, AwsConfig
 from stelvio.aws.dynamo_db import AttributeType, DynamoTable
 from stelvio.aws.api_gateway import Api
-<<<<<<< HEAD
-
-app = StelvioApp("my-todo-api")
-
-=======
 
 app = StelvioApp("stelvio-app")
 
->>>>>>> d5920280
 @app.config
 def configuration(env: str) -> StelvioAppConfig:
     return StelvioAppConfig(
@@ -327,67 +295,10 @@
 
 
 ### Preview our infrastructure
-<<<<<<< HEAD
 
 Now we're ready to deploy. First let's create our `functions/todos.py` file, then preview what will be created.
 
 Create the `functions` directory and `todos.py` file with the Lambda code shown above.
-
-Now let's preview what will be deployed:
-
-=== "uv"
-    ```bash
-    uv run stlv diff
-    ```
-
-=== "poetry"
-    ```bash
-    poetry run stlv diff
-    ```
-
-=== "pip"
-    ```bash
-    stlv diff
-    ```
-
-It will show a nice preview like this:
-```bash
-Previewing update (dev):
-     Type                             Name                                                Plan       Info
- +   pulumi:pulumi:Stack              stelvio-app-dev                                            create     5 messages
- +   ├─ aws:apigateway:RestApi        todos-api                                           create     
- +   ├─ aws:dynamodb:Table            todos                                               create     
- +   ├─ aws:iam:Role                  api-gateway-role                                    create     
- +   ├─ aws:apigateway:Deployment     todos-api-deployment                                create     
- +   ├─ aws:apigateway:Resource       resource-todos                                      create     
- +   ├─ aws:iam:RolePolicyAttachment  api-gateway-role-logs-policy-attachment             create     
- +   ├─ aws:apigateway:Account        api-gateway-account                                 create     
- +   ├─ aws:iam:Role                  functions-todos-Role                                create     
- +   ├─ aws:iam:Policy                functions-todos-Policy                              create     
- +   ├─ aws:apigateway:Integration    integration-POST-/todos                             create     
- +   ├─ aws:apigateway:Integration    integration-GET-/todos/{username}                   create     
- +   ├─ aws:apigateway:Resource       resource-todos-username                             create     
- +   ├─ aws:lambda:Function           functions-todos                                     create     
- +   ├─ aws:iam:RolePolicyAttachment  functions-todos-DefaultRolePolicyAttachment         create     
- +   ├─ aws:iam:RolePolicyAttachment  functions-todos-BasicExecutionRolePolicyAttachment  create     
- +   ├─ aws:apigateway:Method         method-POST-todos                                   create     
- +   ├─ aws:apigateway:Method         method-GET-todos-username                           create     
- +   ├─ aws:lambda:Permission         todos-api-functions-todos-policy-statement          create     
- +   └─ aws:apigateway:Stage          todos-api-v1                                        create     
-
-Diagnostics:
-  pulumi:pulumi:Stack (stelvio-app-dev):
-    todos
-    todos-api
-    todos
-    todos-api
-    functions-todos
-=======
-
-Now we're ready to deploy. First let's create our `functions/todos.py` file, then preview what will be created.
-
-Create the `functions` directory and `todos.py` file with the Lambda code shown above.
->>>>>>> d5920280
 
 Now let's preview what will be deployed:
 
@@ -445,7 +356,6 @@
 ### Deploy
 
 Now let's deploy our infrastructure:
-<<<<<<< HEAD
 
 === "uv"
     ```bash
@@ -461,33 +371,6 @@
     ```bash
     stlv deploy
     ```
-
-Stelvio will create all your infrastructure with real-time progress indicators.
-
-When deployment finishes, you'll see the outputs:
-```bash
-Outputs:
-    dynamo_todos_arn                : "arn:aws:dynamodb:us-east-1:482403859050:table/todos-4442577"
-    invoke_url_for_restapi_todos-api: "https://somerandomstring.execute-api.us-east-1.amazonaws.com/v1"
-    lambda_functions-todos_arn      : "arn:aws:lambda:us-east-1:482403859050:function:functions-todos-fbe96ae"
-    restapi_todos-api_arn           : "arn:aws:apigateway:us-east-1::/restapis/en4kl5pn23"
-=======
-
-=== "uv"
-    ```bash
-    uv run stlv deploy
-    ```
-
-=== "poetry"
-    ```bash
-    poetry run stlv deploy
-    ```
-
-=== "pip"
-    ```bash
-    stlv deploy
-    ```
->>>>>>> d5920280
 
 Stelvio will create all your infrastructure with real-time progress indicators.
 
@@ -510,17 +393,10 @@
   16 created
 ```
 
-<<<<<<< HEAD
-In the outputs, look for `invoke_url_for_restapi_todos-api` - this contains the URL of your todos API.
-Copy this URL to test your API.
-
-!!! note "Environment Management"
-=======
 In the outputs, look for `api_todos-api_invoke_url` - this contains the URL of your todos API.
 Copy this URL to test your API.
 
 !!! note "Environments"
->>>>>>> d5920280
     By default, Stelvio deployed to your personal environment (using your username). All resources are automatically prefixed with your app name and environment, so you can safely deploy multiple projects and environments without naming conflicts.
 
 ## Testing Your API
@@ -557,11 +433,7 @@
 
 ## Next Steps
 
-<<<<<<< HEAD
-- [Using Stelvio CLI](../guides/using-cli.md) - Learn all CLI commands and environment management
-=======
 - [Using Stelvio CLI](../guides/using-cli.md) - Learn all CLI commands
->>>>>>> d5920280
 - [Working with Lambda Functions](../guides/lambda.md) - Learn more about how to work with Lambda functions
 - [Working with API Gateway](../guides/api-gateway.md) - Learn how to create APIs
 - [Working with DynamoDB](../guides/dynamo-db.md) - Learn how to create DynamoDB tables

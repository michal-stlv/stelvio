--- conflicted
+++ resolved
@@ -1,5 +1,6 @@
 [project]
 name = "stelvio"
+version = "0.3.0a5"
 version = "0.3.0a5"
 description = "AWS for Python devs made simple."
 license = { text = "Apache-2.0" }
@@ -27,10 +28,7 @@
     "requests",
     "rich>=14.0.0",
     "boto3",
-<<<<<<< HEAD
     "pulumi-cloudflare>=6.4.1",
-=======
->>>>>>> d5920280
 ]
 
 
@@ -41,6 +39,9 @@
     "ruff >=0.11.0",
     "mkdocs-material >=9.5.49"
 ]
+
+[project.scripts]
+stlv = "stelvio.cli:cli"
 
 [project.scripts]
 stlv = "stelvio.cli:cli"
